package cmd

import (
	"os"
	"os/exec"

	"github.com/make-os/lobe/cmd/passcmd"
	"github.com/make-os/lobe/config"
	rr "github.com/make-os/lobe/remote/repo"
	"github.com/make-os/lobe/util"
	"github.com/spf13/cobra"
	"github.com/spf13/pflag"
)

// pass represents the pass command
var pass = &cobra.Command{
	Use:   "pass",
	Short: "Ask and cache a passphrase in memory",
	Run: func(cmd *cobra.Command, args []string) {

		var repoName string
		targetRepo, err := rr.GetAtWorkingDir(cfg.Node.GitBinPath)
		if err == nil {
			repoName = targetRepo.GetName()
		}

		// Parse the arguments
		pf := pflag.NewFlagSet("", pflag.ContinueOnError)
		pf.StringP("key", "k", "", "The index or address of the key")
		pf.StringP("cache", "c", "", "Cache the key for the specified duration (e.g 10s, 2m, 24h)")
<<<<<<< HEAD
		pf.Bool("start-agent", false, "Start the cache agent service")
		pf.Bool("stop-agent", false, "Stop the cache agent service")
		pf.String("port", config.DefaultCacheAgentPort, "Set the cache agent listening port")
=======
		pf.Bool("start-agent", false, "Start the passphrase agent service")
		pf.Bool("stop-agent", false, "Stop the passphrase agent service")
		pf.StringP("port", "p", config.DefaultCacheAgentPort, "Set the cache agent listening port")
>>>>>>> f06c8da0
		pf.ParseErrorsWhitelist.UnknownFlags = true
		if err = pf.Parse(args); err != nil {
			log.Fatal(err.Error())
		}

		// Remove known flags
		args = util.RemoveFlag(args, "key", "k", "cache", "c", "port", "p")

		key, _ := pf.GetString("key")
		cacheDurStr, _ := pf.GetString("cache")
		port, _ := pf.GetString("port")
		startAgent, _ := pf.GetBool("start-agent")
		stopAgent, _ := pf.GetBool("stop-agent")

		if err := passcmd.PassCmd(&passcmd.PassArgs{
			Args:           args,
			RepoName:       repoName,
			Key:            key,
			CacheDuration:  cacheDurStr,
			Port:           port,
			StartAgent:     startAgent,
			StopAgent:      stopAgent,
			CommandCreator: passcmd.NewCommand,
			AskPass:        passcmd.AskPass,
			Stdout:         os.Stdout,
			Stderr:         os.Stderr,
			Stdin:          os.Stdin,
		}); err != nil {
			if e, ok := err.(*exec.ExitError); ok {
				os.Exit(e.ExitCode())
			}
			log.Fatal(err.Error())
		}
	},
}

func init() {
	rootCmd.AddCommand(pass)
	pass.DisableFlagParsing = true
	pass.Flags().StringP("key", "k", "", "The index or address of the key")
	pass.Flags().StringP("cache", "c", "", "Cache the key for the specified duration (e.g 10s, 2m, 24h)")
	pass.Flags().Bool("start-agent", false, "Start the passphrase agent service")
	pass.Flags().Bool("stop-agent", false, "Stop the passphrase agent service")
	pass.Flags().String("port", config.DefaultCacheAgentPort, "Set the cache agent listening port")
}<|MERGE_RESOLUTION|>--- conflicted
+++ resolved
@@ -28,15 +28,9 @@
 		pf := pflag.NewFlagSet("", pflag.ContinueOnError)
 		pf.StringP("key", "k", "", "The index or address of the key")
 		pf.StringP("cache", "c", "", "Cache the key for the specified duration (e.g 10s, 2m, 24h)")
-<<<<<<< HEAD
-		pf.Bool("start-agent", false, "Start the cache agent service")
-		pf.Bool("stop-agent", false, "Stop the cache agent service")
-		pf.String("port", config.DefaultCacheAgentPort, "Set the cache agent listening port")
-=======
 		pf.Bool("start-agent", false, "Start the passphrase agent service")
 		pf.Bool("stop-agent", false, "Stop the passphrase agent service")
 		pf.StringP("port", "p", config.DefaultCacheAgentPort, "Set the cache agent listening port")
->>>>>>> f06c8da0
 		pf.ParseErrorsWhitelist.UnknownFlags = true
 		if err = pf.Parse(args); err != nil {
 			log.Fatal(err.Error())
